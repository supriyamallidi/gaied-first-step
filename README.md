--- conflicted
+++ resolved
@@ -73,12 +73,7 @@
 - 🔹 Other: OpenAI API / Twilio / Stripe
 
 ## 👥 Team
-<<<<<<< HEAD
 
-- **Your Name** - [GitHub](#) | [LinkedIn](#)
-- **Teammate 2** - [GitHub](#) | [LinkedIn](#)
-=======
-- **Supriya Mallidi** - [GitHub](#) | [LinkedIn](#)
-- **Venkat Kanchumarthy** - [GitHub](#) | [LinkedIn](#)
-- **Ramakrishna Dayala** - [GitHub](#) | [LinkedIn](#)
->>>>>>> ad731490
+- **Supriya Mallidi**
+- **Venkat Kanchumarthy**
+- **Ramakrishna Dayala**